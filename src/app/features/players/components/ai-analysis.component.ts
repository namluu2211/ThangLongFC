--- conflicted
+++ resolved
@@ -30,10 +30,6 @@
       </button>
     </div>
     <div class="ai-body">
-<<<<<<< HEAD
-      <!-- Formation preview removed (redundant with Teams Panel) -->
-  <!-- Internal AI trigger removed (toolbar button now sole trigger) -->
-=======
       <div class="team-formation-preview mb-4">
         <h5 class="preview-title"><i class="fas fa-eye me-2"></i>Đội hình sẽ được phân tích</h5>
         <div class="formation-display">
@@ -52,7 +48,6 @@
         </div>
       </div>
   <!-- Manual trigger removed per request; analysis can auto-run externally -->
->>>>>>> 9dc2dc34
       <div class="analysis-results-enhanced" *ngIf="ai as result">
         <div class="results-header-enhanced">
           <div class="ai-badge" aria-label="Kết quả dự đoán">Kết quả</div>
@@ -146,10 +141,6 @@
             </div>
           </div>
         </div>
-<<<<<<< HEAD
-        <!-- Historical stats panel removed to reduce redundancy -->
-=======
->>>>>>> 9dc2dc34
       </div>
     </div>
   `,
