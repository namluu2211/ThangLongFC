﻿// PlayersComponent (clean singular definition with typed AI caching & debounce)
import { Component, ChangeDetectionStrategy, ChangeDetectorRef, Input, OnInit, OnDestroy, TrackByFunction, inject } from '@angular/core';
import { CommonModule } from '@angular/common';
import { FormsModule } from '@angular/forms';
import { Subject, Subscription } from 'rxjs';
import { AIWorkerService } from './services/ai-worker.service';
import { debounceTime, distinctUntilChanged, takeUntil } from 'rxjs/operators';
import { Player } from './player-utils'; // Augment to satisfy AIAnalysisService Player index signature
import { PlayerInfo } from '../../core/models/player.model';
import { TeamComposition, TeamColor, MatchStatus, MatchInfo, MatchResult, MatchFinances, ExpenseBreakdown, RevenueBreakdown, MatchStatistics, GoalType, CardType, MatchEvent, EventType } from '../../core/models/match.model';
import type { AIAnalysisResult } from './services/ai-analysis.service';
import { HistoryStatsService } from './services/history-stats.service';
import { MatchFinanceService } from './services/match-finance.service';
// FirebasePlayerService removed from direct injection; facade handles backend mode
// NOTE: Temporarily removing PlayerDataFacade usage due to bootstrap 'Error: invalid'.
// We fallback to simplified PlayerService that loads from localStorage/assets.
// import { PlayerDataFacade } from './services/player-data-facade.service';
import { PlayerService } from '../../core/services/player.service';
import { BehaviorSubject } from 'rxjs';
import { MatchService } from '../../core/services/match.service';
import { DataStoreService } from '../../core/services/data-store.service';
import { LoggerService } from '../../core/services/logger.service';
import { FeatureFlagsService } from '../../core/services/feature-flags.service';
import { PAGINATION, STORAGE_KEYS } from './players.constants';
import { PlayerPaginationController } from './utils/pagination.utils';
import { PlayerListComponent } from './components/player-list.component';
import { TeamsPanelComponent } from './components/teams-panel.component';
import { CanEditDirective } from '../../shared/can-edit.directive';
import { DisableUnlessCanEditDirective } from '../../shared/disable-unless-can-edit.directive';
// AIAnalysisComponent will be lazy loaded dynamically
// Removed FinancePanelComponent & PlayerRankingsComponent from Đội hình tab

interface PlayerStats { name:string; goals:number; assists:number; yellowCards:number; redCards:number; matches:number; }
interface AIResult { predictedScore:{xanh:number;cam:number}; xanhWinProb:number; camWinProb:number; keyFactors:{name:string;impact:number}[]; historicalStats?:{xanhWins:number;camWins:number;draws:number;totalMatches:number}; teamStrengths?:{ xanh:number; cam:number; balance:number } }
interface RawPlayerJson { id?: number|string; firstName?: string; lastName?: string; position?: string; DOB?: number; dateOfBirth?: string|number; height?: number; weight?: number; avatar?: string; note?: string; notes?: string; }
interface PlayerWithCoreId extends Player { coreId?: string; avatar?: string; note?: string; }

@Component({
  selector:'app-players',
  standalone:true,
  imports:[CommonModule,FormsModule,PlayerListComponent,TeamsPanelComponent,CanEditDirective,DisableUnlessCanEditDirective],
  templateUrl:'./players.component.html',
  styleUrls:['./players.component.css'],
  changeDetection:ChangeDetectionStrategy.OnPush
})
export class PlayersComponent implements OnInit, OnDestroy {
  @Input() canEdit=false;
  private destroy$=new Subject<void>();
  private subs:Subscription[]=[];
  // Fallback simplified player service (file/localStorage only)
  private readonly simplePlayerService = inject(PlayerService);
  // Legacy dataMode removed (always 'file' in fallback). Preserve observable for template binding stability.
  dataMode$ = new BehaviorSubject<'file'|'firebase'>('file');
  switchDataMode(){ /* Firebase disabled temporarily */ }
  private readonly matchService=inject(MatchService);
  private readonly dataStore=inject(DataStoreService);
  private readonly cdr=inject(ChangeDetectorRef);
  private readonly logger=inject(LoggerService);
  // AI service removed from eager injection; will be loaded lazily
  private aiService: { analyze: (a: Player[], b: Player[], h: unknown[]) => AIAnalysisResult } | null = null;
  private aiWorker = inject(AIWorkerService);
  private readonly financeService=inject(MatchFinanceService);
  private readonly featureFlags = inject(FeatureFlagsService);
  private readonly historyStatsService = inject(HistoryStatsService);
  private latestCompletedMatches: MatchInfo[] = [];
  private latestHeadToHead: ReturnType<HistoryStatsService['buildHeadToHead']> | null = null;

  corePlayersData:PlayerInfo[]=[]; allPlayers:PlayerWithCoreId[]=[]; registeredPlayers:PlayerWithCoreId[]=[]; useRegistered=false;
  filterRegisteredOnly=false;
  teamA:Player[]=[]; teamB:Player[]=[]; scoreA=0; scoreB=0;
  // Match event state (Phase B)
  goalsA:{playerId:number;assistId?:number;minute:number}[]=[];
  goalsB:{playerId:number;assistId?:number;minute:number}[]=[];
  assistsA:{playerId:number;minute:number}[]=[]; // optional separate tracking if needed
  assistsB:{playerId:number;minute:number}[]=[];
  yellowCardsA:{playerId:number;minute:number}[]=[];
  yellowCardsB:{playerId:number;minute:number}[]=[];
  redCardsA:{playerId:number;minute:number}[]=[];
  redCardsB:{playerId:number;minute:number}[]=[];
  // Finance temp inputs (lightweight inline form state)
  _revWinner:number|null=null; _revLoser:number|null=null; _revCards:number|null=null; _revOther:number|null=null;
  _expWater:number|null=null; _expField:number|null=null; _expRef:number|null=null; _expOther:number|null=null;
  // Event form temp fields
  _gaPlayerA:number|null=null; _gaAssistA:number|null=null; _gaMinuteA:number|null=null;
  _gaPlayerB:number|null=null; _gaAssistB:number|null=null; _gaMinuteB:number|null=null;
  _ycPlayerA:number|null=null; _ycMinuteA:number|null=null; _rcPlayerA:number|null=null; _rcMinuteA:number|null=null;
  _ycPlayerB:number|null=null; _ycMinuteB:number|null=null; _rcPlayerB:number|null=null; _rcMinuteB:number|null=null;
  // Legacy free-text event inputs removed (structured arrays only)
  /**
   * Migration Note (2025-10-20):
   * Free-text match event inputs (goalsTextA/goalsTextB/etc.) were deprecated in favor of
   * structured arrays (goalsA/goalsB, yellowCardsA/B, redCardsA/B). This improves data integrity,
   * eliminates ambiguous name matching and simplifies persistence. Historical matches that used
   * textual events still retain their 'events' array produced at save time; new matches generate
   * events solely from structured arrays via buildStructuredEvents(). LocalStorage key
   * 'draft_match_events' is no longer written or read.
   */
  // Finance getters removed (moved to dedicated fund tab)
  currentPage=PAGINATION.INITIAL_PAGE; pageSize=PAGINATION.DEFAULT_PAGE_SIZE; totalPages=0;
  private pagination= new PlayerPaginationController(this.pageSize);
  private _paginated:Player[]=[];
  showPlayerList=true; matchSaveMessage=''; saveMessage='';
  isAnalyzing=false; aiAnalysisResults:AIResult|null=null; lastTeamCompositionHash='';
  aiLoaded=false; aiComponent:unknown|null=null;
  topPlayers:PlayerStats[]=[]; showPlayerRankings=true;
  private teamChange$=new Subject<void>();
  trackByPlayerId:TrackByFunction<Player>=(_:number,p:Player)=>p.id; trackByFactorName=(_:number,f:{name:string})=>f.name; Math=Math;
  // Legacy dynamic drag & drop removed (integrated directly in TeamsPanel)

  // New player form state (avatar + note)
  newPlayerFirstName='';
  newPlayerLastName='';
  newPlayerPosition='';
  newPlayerAvatar='';
  newPlayerNote='';
  onNewAvatarError(){ this.newPlayerAvatar=''; }
  resetNewPlayerForm(){
    this.newPlayerFirstName='';
    this.newPlayerLastName='';
    this.newPlayerPosition='';
    this.newPlayerAvatar='';
    this.newPlayerNote='';
  }

  // Editing existing player state
  editingPlayer: PlayerWithCoreId | null = null;
  editFirstName='';
  editLastName='';
  editPosition='';
  editAvatar='';
  editNote='';
  startEditPlayer(p:PlayerWithCoreId){
    this.editingPlayer=p;
    this.editFirstName=p.firstName;
    this.editLastName=p.lastName||'';
    this.editPosition=p.position||'';
    // Attempt to find core record for richer fields
    const coreId=p.coreId? p.coreId: p.id.toString();
    const core=this.corePlayersData.find(c=>c.id===coreId);
    this.editAvatar=core?.avatar||p.avatar||'';
  this.editNote=(core?.notes || p.note || '') as string;
  }
  cancelPlayerEdit(){ this.editingPlayer=null; }
  async applyPlayerEdits(){
    if(!this.editingPlayer) return;
    const target=this.editingPlayer;
    const id= target.coreId? target.coreId: target.id.toString();
    try{
      const patch: Partial<PlayerInfo> = {
        firstName: this.editFirstName.trim(),
        lastName: this.editLastName.trim(),
        position: this.editPosition.trim()||'Chưa xác định',
        fullName: `${this.editFirstName.trim()} ${this.editLastName.trim()}`.trim(),
        avatar: this.editAvatar.trim(),
        notes: this.editNote.trim()
      };
      await this.simplePlayerService.updatePlayer(id, patch);
      this.editingPlayer=null;
      // local list soft update for immediate UI response
      const local=this.allPlayers.find(p=>p.id===target.id);
      if(local){
        local.firstName=patch.firstName!;
        local.lastName=patch.lastName!;
        local.position=patch.position!;
        local.avatar=patch.avatar;
        local.note=patch.notes;
      }
      this.cdr.markForCheck();
    }catch(e){ this.logger.errorDev('applyPlayerEdits failed', e); }
  }

  ngOnInit(){
    this.loadRegisteredPlayers();
    this.subscribeToPlayersStream();
    this.subscribeToCompletedMatches();
    this.loadPlayers();
<<<<<<< HEAD
    // Removed auto AI analysis subscription (manual trigger only via button)
    this.teamChange$.pipe(takeUntil(this.destroy$),debounceTime(250)).subscribe(()=>{
      // Only persist teams; AI analysis now manual
      this.persistTeams();
    });
=======
  // Removed auto AI analysis subscription – manual trigger only via toolbar button
>>>>>>> 9dc2dc34
    // Attempt restore of persisted teams after players load (delayed to ensure players available)
    setTimeout(()=>this.restorePersistedTeams(), 600);
  // Draft free-text event inputs deprecated – no restoration needed
  }
  ngOnDestroy(){ this.subs.forEach(s=>!s.closed&&s.unsubscribe()); this.destroy$.next(); this.destroy$.complete(); }

  private subscribeToPlayersStream(){
    const shallowHash=(arr:PlayerInfo[]|undefined)=>{
      if(!arr||!arr.length) return '0';
      return arr.length+':' + arr.map(p=>p.id).join(',');
    };
    const sub=this.simplePlayerService.players$.pipe(takeUntil(this.destroy$),debounceTime(200),distinctUntilChanged((a,b)=>shallowHash(a)===shallowHash(b))).subscribe({
      next:players=>{
        if(players?.length){ this.corePlayersData=players; this.convertCorePlayers(players); this.updatePagination(); }
        this.cdr.markForCheck();
      },
      error:err=>{ this.logger.errorDev('players stream error (fallback)',err); if(!this.allPlayers.length) this.loadPlayers(); this.cdr.markForCheck(); }
    });
    this.subs.push(sub);
  }

  // Subscribe to completed matches to derive player rankings dynamically
  private subscribeToCompletedMatches(){
    const sub=this.matchService.completedMatches$.pipe(takeUntil(this.destroy$),debounceTime(300)).subscribe({
      next:matches=>{ this.latestCompletedMatches = matches || []; this.recomputeHeadToHead(); void this.lazyUpdatePlayerRankings(matches); },
  error:err=>{ this.logger.warnDev('completed matches stream error',err); }
    });
    this.subs.push(sub);
  }

  private async lazyUpdatePlayerRankings(matches:MatchInfo[]){
    if(!Array.isArray(matches)||!matches.length){ this.topPlayers=[]; this.cdr.markForCheck(); return; }
    const mod= await import('./utils/ranking.utils');
    const statsMap=mod.buildPlayerStats(matches);
    const ranked=[...statsMap.values()];
    ranked.sort((a,b)=>mod.calculatePlayerScore(b)-mod.calculatePlayerScore(a));
    this.topPlayers=ranked.slice(0,50);
    this.cdr.markForCheck();
  }

  async loadPlayers(){
    try{
      const data=this.simplePlayerService.getAllPlayers();
      if(data?.length){
        this.corePlayersData=data; this.convertCorePlayers(data);
      } else {
        const resp=await fetch('assets/players.json');
        if(resp.ok){
          const json=await resp.json();
          if(Array.isArray(json)&&json.length){
            this.allPlayers=(json as RawPlayerJson[]).map(p=>({
              id: typeof p.id==='number'?p.id:Math.floor(Math.random()*100000),
              firstName:String(p.firstName||'Unknown'),
              lastName:String(p.lastName||''),
              position:String(p.position||'Chưa xác định'),
              DOB: typeof p.DOB==='number'?p.DOB:0,
              height: typeof p.height==='number'?p.height:0,
              weight: typeof p.weight==='number'?p.weight:0,
              avatar: String(p.avatar||'assets/images/default-avatar.svg'),
              note: String(p.note||'')
            }));
          }
        }
      }
      this.updatePagination(); this.cdr.markForCheck();
    } catch(e){
      this.logger.errorDev('loadPlayers failure (fallback)',e);
      this.allPlayers=[]; this.updatePagination(); this.cdr.markForCheck();
    }
  }
  private loadRegisteredPlayers(){ try{ const saved=localStorage.getItem(STORAGE_KEYS.REGISTERED_PLAYERS); if(saved) this.registeredPlayers=JSON.parse(saved); } catch { this.registeredPlayers=[]; } }
  // Convert core PlayerInfo[] into legacy Player[] with stable numeric display id while preserving original coreId
  private convertCorePlayers(core:PlayerInfo[]){
    // Use player id as uniqueness key to avoid dropping distinct players sharing same name
    const unique=Array.from(new Map(core.map(p=>[p.id,p])).values());
    this.allPlayers=unique.map(p=>({
      id: (typeof p.id==='string') ? Math.abs(this.hashId(p.id)) : (Number(p.id)||Math.floor(Math.random()*10000)),
      coreId: p.id,
      firstName:p.firstName,
      lastName:p.lastName||'',
      position:p.position||'Chưa xác định',
      DOB: p.dateOfBirth? new Date(p.dateOfBirth).getFullYear():0,
      height:p.height||0,
      weight:p.weight||0,
      avatar:p.avatar||'assets/images/default-avatar.svg',
      note:p.notes||''
    }));
  }

  // Stable numeric hash for display-only id derivation from firebase key
  private hashId(id:string){ let h=0; for(let i=0;i<id.length;i++){ h=(Math.imul(31,h)+id.charCodeAt(i))|0; } return h; }

  // CRUD Operations bridging to FirebasePlayerService
  async createNewPlayer(payload:{ firstName:string; lastName?:string; position?:string }){
    const { firstName, lastName='', position='Chưa xác định' }=payload;
    if(!firstName?.trim()) return;
    try{
      const avatar=this.newPlayerAvatar?.trim()||'';
      const notes=this.newPlayerNote?.trim()||'';
      await this.simplePlayerService.createPlayer({
        firstName, lastName, position: position||'Chưa xác định',
        fullName: `${firstName} ${lastName}`.trim(),
        dateOfBirth: '', avatar, notes,
        isRegistered: true, status: undefined as never // will default internally
      });
      this.resetNewPlayerForm();
      // Re-sync occurs via realtime listener.
    }catch(e){ this.logger.errorDev('create player failed',e); }
  }

  async updateExistingPlayer(p:PlayerWithCoreId, updates:{ firstName?:string; lastName?:string; position?:string }){
    const id=p.coreId? p.coreId: p.id.toString();
    try{
      const patch:Partial<PlayerInfo>={};
      if(updates.firstName!==undefined) patch.firstName=updates.firstName.trim();
      if(updates.lastName!==undefined) patch.lastName=updates.lastName.trim();
      if(updates.position!==undefined) patch.position=updates.position;
      if(patch.firstName||patch.lastName){ patch.fullName=`${patch.firstName||p.firstName} ${patch.lastName||p.lastName||''}`.trim(); }
      if(Object.keys(patch).length===0) return;
      await this.simplePlayerService.updatePlayer(id, patch);
    }catch(e){ this.logger.errorDev('update player failed',e); }
  }

  async deletePlayer(p:PlayerWithCoreId){
    const id=p.coreId? p.coreId: p.id.toString();
    try{ await this.simplePlayerService.deletePlayer(id); }catch(e){ this.logger.errorDev('delete player failed',e); }
  }

  getDisplayPlayers():Player[]{
    const base = this.useRegistered? this.registeredPlayers: this.allPlayers;
    if(this.filterRegisteredOnly) return base.filter(p=> this.registeredPlayers.some(r=>r.id===p.id));
    return base;
  }
  getPaginatedPlayers():Player[]{
    const display=this.getDisplayPlayers();
    const result=this.pagination.paginate(display,this.currentPage);
    this.totalPages=result.totalPages; this._paginated=result.items; return this._paginated;
  }
  previousPage(){ if(this.currentPage>0){ this.currentPage--; this.pagination.invalidate(); this.getPaginatedPlayers(); } }
  nextPage(){ if(this.currentPage<this.totalPages-1){ this.currentPage++; this.pagination.invalidate(); this.getPaginatedPlayers(); } }
  private updatePagination(){ this.pagination.invalidate(); this.getPaginatedPlayers(); }

  toggleRegistration(p:Player){ const idx=this.registeredPlayers.findIndex(r=>r.id===p.id); if(idx>-1) this.registeredPlayers.splice(idx,1); else this.registeredPlayers.push(p); localStorage.setItem(STORAGE_KEYS.REGISTERED_PLAYERS, JSON.stringify(this.registeredPlayers)); if(this.useRegistered) this.updatePagination(); }
  togglePlayerListView(){ this.showPlayerList=!this.showPlayerList; }
  toggleUseRegistered(){ this.useRegistered=!this.useRegistered; this.updatePagination(); }
  clearRegisteredPlayers(){ this.registeredPlayers=[]; localStorage.removeItem(STORAGE_KEYS.REGISTERED_PLAYERS); if(this.useRegistered) this.updatePagination(); }
  // Public wrapper for template to toggle the registered-only filter without exposing internal pagination helper
  toggleRegisteredFilter(){
    this.filterRegisteredOnly = !this.filterRegisteredOnly;
    this.updatePagination();
    this.cdr.markForCheck();
  }
  canDivideTeams(){ return this.getDisplayPlayers().length>=2; }

  shuffleTeams(){
    const pool=this.getDisplayPlayers().slice();
    if(pool.length<2){
      this.matchSaveMessage='Cần ≥2 cầu thủ để chia đội';
      setTimeout(()=>{ this.matchSaveMessage=''; this.cdr.markForCheck(); },2500);
      return;
    }
    for(let i=pool.length-1;i>0;i--){ const j=Math.floor(Math.random()*(i+1)); [pool[i],pool[j]]=[pool[j],pool[i]]; }
    const half=Math.ceil(pool.length/2);
    // Replace with new array references so OnPush notices immediately
    this.teamA=[...pool.slice(0,half)];
    this.teamB=[...pool.slice(half)];
    this.triggerTeamChange();
    this.cdr.markForCheck();
<<<<<<< HEAD
    // Manual AI analysis only (removed auto-run for viewers)
=======
>>>>>>> 9dc2dc34
  }
  // Drag-drop handled by lazy TeamDndComponent
  removeFromTeam(player:Player, team:'A'|'B'){ const list=team==='A'?this.teamA:this.teamB; const idx=list.findIndex(p=>p.id===player.id); if(idx>-1){ list.splice(idx,1); this.triggerTeamChange(); this.persistTeams(); }
  }
  private triggerTeamChange(){ this.teamChange$.next(); /* persistence handled in subscription */ }
  onTeamDropped(event: { previousContainer: { data: Player[] }; container: { data: Player[] }; previousIndex: number; currentIndex: number }){
    // Basic CDK drop event mapping without importing concrete type to avoid circular import here
    const prevList: Player[] = event.previousContainer.data;
    const currList: Player[] = event.container.data;
    if(prevList===currList){
      // Reorder within same list
      const [moved] = prevList.splice(event.previousIndex,1);
      prevList.splice(event.currentIndex,0,moved);
    } else {
      const [moved] = prevList.splice(event.previousIndex,1);
      currList.splice(event.currentIndex,0,moved);
    }
    this.triggerTeamChange();
    this.cdr.markForCheck();
  }
  clearTeams(){ this.teamA.length=0; this.teamB.length=0; this.triggerTeamChange(); localStorage.removeItem('persisted_teams'); }
  shuffleRegisteredTeams(){
    // Allow viewer fallback: if not enough registered players, use full player list as pool
    const basePool = this.registeredPlayers.length>=2 ? this.registeredPlayers : this.allPlayers;
    const pool=basePool.slice();
    if(pool.length<2){
      this.matchSaveMessage='Cần ≥2 cầu thủ';
      setTimeout(()=>{ this.matchSaveMessage=''; this.cdr.markForCheck(); },2500);
      return;
    }
    for(let i=pool.length-1;i>0;i--){ const j=Math.floor(Math.random()*(i+1)); [pool[i],pool[j]]=[pool[j],pool[i]]; }
    const half=Math.ceil(pool.length/2);
    this.teamA=[...pool.slice(0,half)];
    this.teamB=[...pool.slice(half)];
    this.triggerTeamChange();
    this.cdr.markForCheck();
  }

  async runAIAnalysis(){
    // Publish team changes to global store for external analysis component/route
    this.dataStore.setTeams(this.teamA, this.teamB);
    if(!this.aiLoaded){ void this.loadAIComponent(); }
  if(!this.featureFlags.isEnabled('aiAnalysis')){ return; }
    if(!this.teamA.length||!this.teamB.length){ this.aiAnalysisResults=null; return; }
    const hash=this.computeTeamHash(this.teamA,this.teamB);
    if(this.lastTeamCompositionHash===hash && this.aiAnalysisResults){ return; }
    this.isAnalyzing=true; this.cdr.markForCheck();
<<<<<<< HEAD
    // Ensure headToHead recomputed if teams changed since last calculation
    this.recomputeHeadToHead();
    const TIMEOUT_MS = 8000;
    let completed = false;
    const sub = this.aiWorker.analyze(this.teamA, this.teamB, this.latestHeadToHead || undefined)
      .pipe(takeUntil(this.destroy$))
      .subscribe({
        next:res => {
          if(completed) return; completed = true;
          const calcStrength=(players:Player[])=>{
            if(!players.length) return 0;
            const total=players.reduce((sum,p)=> sum + ((typeof p.id==='number'? p.id%10:5)+10),0);
            return Math.round(total/players.length);
          };
          const teamAStr=calcStrength(this.teamA);
          const teamBStr=calcStrength(this.teamB);
          const balanceScore=100 - Math.min(100, Math.abs(teamAStr-teamBStr)*5);
          this.aiAnalysisResults={
            predictedScore:res.prediction.predictedScore,
            xanhWinProb:res.prediction.winProbability.xanh,
            camWinProb:res.prediction.winProbability.cam,
            keyFactors:res.keyFactors,
            historicalStats:{
              xanhWins:res.historicalContext.recentPerformance.xanhWins,
              camWins:res.historicalContext.recentPerformance.camWins,
              draws:res.historicalContext.recentPerformance.draws,
              totalMatches:res.historicalContext.matchesAnalyzed
            },
            teamStrengths:{ xanh:teamAStr, cam:teamBStr, balance:balanceScore }
          };
          const isFallback = (res as unknown as { mode?: string }).mode === 'fallback';
          if(isFallback){
            this.logger.warnDev('AI worker fallback used');
            this.matchSaveMessage='AI (fallback) hoàn tất';
            setTimeout(()=>{ this.matchSaveMessage=''; this.cdr.markForCheck(); },3000);
          }
          this.lastTeamCompositionHash=hash;
          this.isAnalyzing=false; this.cdr.markForCheck();
          sub.unsubscribe();
        },
        error:err => {
          if(completed) return; completed = true;
          this.logger.warnDev('AI analysis failed', err);
          this.aiAnalysisResults=null;
          this.matchSaveMessage='AI lỗi hoặc timeout';
          setTimeout(()=>{ this.matchSaveMessage=''; this.cdr.markForCheck(); },3000);
          this.isAnalyzing=false; this.cdr.markForCheck();
          sub.unsubscribe();
        }
      });
    // Timeout safeguard
    setTimeout(()=>{
      if(!completed){
        completed = true;
        this.logger.warnDev('AI analysis timeout (outer)');
        this.aiAnalysisResults=null;
        this.matchSaveMessage='AI timeout';
        setTimeout(()=>{ this.matchSaveMessage=''; this.cdr.markForCheck(); },3000);
        this.isAnalyzing=false; this.cdr.markForCheck();
        sub.unsubscribe();
      }
    }, TIMEOUT_MS);
=======
    // Use worker-based analysis (with builtin fallback when unsupported)
  // Ensure headToHead recomputed if teams changed since last calculation
  this.recomputeHeadToHead();
    // Timeout safeguard: if worker hangs >8s, mark analyzing false
    // 1) Attempt observable-based analyze (players feature service). If signature mismatch (returns Promise), adapt.
    let responded = false;
    // Local helper types to avoid any
    type LitePlayer = Player; // Already conforms sufficiently for AI service
    const fallbackDirect = async () => {
      try {
        this.logger.warnDev('Worker no response -> using direct fallback AIAnalysisService');
        // Lazy import direct service logic
        const mod = await import('./services/ai-analysis.service');
        const svc = new mod.AIAnalysisService();
        const result = svc.analyzeTeams(this.teamA as LitePlayer[], this.teamB as LitePlayer[], [], this.latestHeadToHead || undefined);
        this.applyAIResult({
          prediction: result.prediction,
          keyFactors: result.keyFactors,
          historicalContext: { recentPerformance: result.historicalContext.recentPerformance, matchesAnalyzed: result.historicalContext.matchesAnalyzed },
          headToHead: result.headToHead
        });
      } catch(e){
        this.logger.warnDev('Direct fallback AI failed', e);
        this.aiAnalysisResults = null;
      } finally {
        this.isAnalyzing=false; this.cdr.markForCheck();
      }
    };
    const failSafeTimer = setTimeout(()=>{
      if(!responded){ void fallbackDirect(); }
    }, 3000);
    // If service returns Observable (current players AIWorkerService impl)
  // Attempt calling analyze with inferred types; suppressing potential mismatch by feature detection only
    interface AIObserver {
      next(value: unknown): void;
      error?(err: unknown): void;
      complete?(): void;
    }
    interface ObservableResult { subscribe: (observer: AIObserver)=> unknown }
  interface PromiseWorkerResult { predictedScore:{ xanh:number; cam:number }; xanhWinProb:number; camWinProb:number; keyFactors:{name:string;impact:number}[]; teamStrengths?:{ teamA:number; teamB:number; balanceScore:number }; }
  const candidate: unknown = (this.aiWorker as { analyze: (...args:unknown[])=> unknown }).analyze(this.teamA, this.teamB, this.latestHeadToHead || undefined);
    const isObservable = (obj:unknown): obj is ObservableResult => {
      return !!obj && typeof (obj as { subscribe?: unknown }).subscribe === 'function';
    };
    const isPromiseLike = (obj:unknown): obj is Promise<PromiseWorkerResult> => {
      return !!obj && typeof (obj as { then?: unknown }).then === 'function';
    };
    if(isObservable(candidate)){
      interface WorkerObservablePayload { prediction:{ predictedScore:{ xanh:number; cam:number }; winProbability:{ xanh:number; cam:number } }; keyFactors:{ name:string; impact:number }[]; historicalContext:{ recentPerformance:{ xanhWins:number; camWins:number; draws:number }; matchesAnalyzed:number } }
      candidate.subscribe({
      next: res => {
        responded = true; clearTimeout(failSafeTimer);
        const payload = res as WorkerObservablePayload;
        const calcStrength=(players:Player[])=>{
          if(!players.length) return 0;
          const total=players.reduce((sum,p)=> sum + ((typeof p.id==='number'? p.id%10:5)+10),0);
          return Math.round(total/players.length);
        };
        const teamAStr=calcStrength(this.teamA);
        const teamBStr=calcStrength(this.teamB);
        const balanceScore=100 - Math.min(100, Math.abs(teamAStr-teamBStr)*5);
        this.aiAnalysisResults={
          predictedScore:payload.prediction.predictedScore,
          xanhWinProb:payload.prediction.winProbability.xanh,
          camWinProb:payload.prediction.winProbability.cam,
          keyFactors:payload.keyFactors,
          historicalStats:{
            xanhWins:payload.historicalContext.recentPerformance.xanhWins,
            camWins:payload.historicalContext.recentPerformance.camWins,
            draws:payload.historicalContext.recentPerformance.draws,
            totalMatches:payload.historicalContext.matchesAnalyzed
          },
          teamStrengths:{ xanh:teamAStr, cam:teamBStr, balance:balanceScore }
        };
        this.lastTeamCompositionHash=hash; 
      },
      error: err => {
        // Gracefully handle worker / analysis failure
        this.logger.warnDev('AI analysis failed', err);
        this.aiAnalysisResults=null; // clear previous stale result
      },
      complete: () => {
        responded = true; clearTimeout(failSafeTimer);
        this.isAnalyzing=false; 
        this.cdr.markForCheck();
      }
      });
    } else if(isPromiseLike(candidate)) {
      // Promise-based worker service (alternative implementation from analysis feature folder)
      try {
        const res: PromiseWorkerResult = await candidate; responded = true; clearTimeout(failSafeTimer);
        // Adapt result shape if different
        const teamAStr = res.teamStrengths?.teamA ?? 0;
        const teamBStr = res.teamStrengths?.teamB ?? 0;
        const balanceScore = res.teamStrengths?.balanceScore ?? (100 - Math.min(100, Math.abs(teamAStr-teamBStr)*5));
        this.aiAnalysisResults = {
          predictedScore: res.predictedScore,
          xanhWinProb: res.xanhWinProb,
          camWinProb: res.camWinProb,
          keyFactors: res.keyFactors,
          historicalStats: { xanhWins:0, camWins:0, draws:0, totalMatches:0 },
          teamStrengths: { xanh: teamAStr, cam: teamBStr, balance: balanceScore }
        } as AIResult;
        this.lastTeamCompositionHash=hash;
      } catch(err){
        this.logger.warnDev('Promise-based AI worker failed', err);
        this.aiAnalysisResults=null;
      } finally {
        this.isAnalyzing=false; this.cdr.markForCheck();
      }
    } else {
      // Unknown return type -> immediate fallback
      clearTimeout(failSafeTimer); responded=true; await fallbackDirect();
    }
  }

  /** Apply unified AI result shape from fallback direct service */
  private applyAIResult(res:{ prediction:{ predictedScore:{ xanh:number; cam:number }; winProbability:{ xanh:number; cam:number } }; keyFactors:{ name:string; impact:number }[]; historicalContext:{ recentPerformance:{ xanhWins:number; camWins:number; draws:number }; matchesAnalyzed:number }; headToHead?: unknown }){
    const calcStrength=(players:Player[])=>{
      if(!players.length) return 0;
      const total=players.reduce((sum,p)=> sum + ((typeof p.id==='number'? p.id%10:5)+10),0);
      return Math.round(total/players.length);
    };
    const teamAStr=calcStrength(this.teamA);
    const teamBStr=calcStrength(this.teamB);
    const balanceScore=100 - Math.min(100, Math.abs(teamAStr-teamBStr)*5);
    this.aiAnalysisResults={
      predictedScore:res.prediction.predictedScore,
      xanhWinProb:res.prediction.winProbability.xanh,
      camWinProb:res.prediction.winProbability.cam,
      keyFactors:res.keyFactors,
      historicalStats:{
        xanhWins:res.historicalContext.recentPerformance.xanhWins,
        camWins:res.historicalContext.recentPerformance.camWins,
        draws:res.historicalContext.recentPerformance.draws,
        totalMatches:res.historicalContext.matchesAnalyzed
      },
      teamStrengths:{ xanh:teamAStr, cam:teamBStr, balance:balanceScore }
    };
>>>>>>> 9dc2dc34
  }

  private computeTeamHash(a:Player[], b:Player[]):string {
    // Shallow stable hash using sorted ids & lengths
    const idsA=a.map(p=>p.id).sort().join(',');
    const idsB=b.map(p=>p.id).sort().join(',');
    return `${a.length}:${idsA}|${b.length}:${idsB}`;
  }

  getPlayerModeStatus(){ return this.useRegistered? `Chế độ: Đã đăng ký (${this.registeredPlayers.length})`:`Chế độ: Tất cả (${this.allPlayers.length})`; }
  getDataModeBadge(){ return 'File Mode'; }
  async loadAIComponent(){ if(this.aiLoaded) return; const mod=await import('./components/ai-analysis.component'); this.aiComponent=mod.AIAnalysisComponent; this.aiLoaded=true; this.cdr.markForCheck(); }
  calculatePlayerScore(p:PlayerStats){ return (p.goals*3)+(p.assists*2)-(p.yellowCards*0.5)-(p.redCards*2); }
  getPlayerAvatarByName(name:string){ return `assets/images/avatar_players/${name.replace(/\s+/g,'_')}.png`; }
  togglePlayerRankings(){ this.showPlayerRankings=!this.showPlayerRankings; }

  async saveMatchInfo(){
    if(!this.canEdit){
      this.matchSaveMessage='Chế độ xem: không thể lưu';
      setTimeout(()=>this.matchSaveMessage='',2400);
      return;
    }
    if(!this.teamA.length && !this.teamB.length){
      this.matchSaveMessage='Chia đội trước!';
      setTimeout(()=>this.matchSaveMessage='',2400);
      return;
    }
    const matchData=await this.createMatchData();
    await this.matchService.createMatch(matchData);
    await this.addMatchFundTransaction({date:matchData.date});
    this.matchSaveMessage='Đã lưu trận đấu';
    setTimeout(()=>this.matchSaveMessage='',2400);
  }
  private async createMatchData():Promise<Omit<MatchInfo,'id'|'createdAt'|'updatedAt'|'version'>>{
    const teamACore=await this.convertToTeamComposition(this.teamA,TeamColor.BLUE);
    const teamBCore=await this.convertToTeamComposition(this.teamB,TeamColor.ORANGE);

    // Build result with winner field
    const nameById=(id:number)=>{
      const p=this.allPlayers.find(pl=>pl.id===id); return p? `${p.firstName} ${p.lastName||''}`.trim():`#${id}`; };
  const goalMap=(arr:{playerId:number;assistId?:number;minute:number}[])=> arr.map(g=>({
      playerId: g.playerId.toString(),
      playerName: nameById(g.playerId),
      minute: g.minute,
      assistedBy: g.assistId? nameById(g.assistId): undefined,
      goalType: GoalType.REGULAR
    }));
    const cardMap=(arr:{playerId:number;minute:number}[], type:CardType)=> arr.map(c=>({
      playerId: c.playerId.toString(),
      playerName: nameById(c.playerId),
      minute: c.minute,
      cardType: type
    }));
    const rawResultPartial: Omit<MatchResult,'events'> = {
      scoreA:this.scoreA,
      scoreB:this.scoreB,
      winner: this.scoreA===this.scoreB? 'draw': (this.scoreA>this.scoreB? 'A':'B'),
      goalsA:goalMap(this.goalsA),
      goalsB:goalMap(this.goalsB),
      yellowCardsA:cardMap(this.yellowCardsA,CardType.YELLOW),
      yellowCardsB:cardMap(this.yellowCardsB,CardType.YELLOW),
      redCardsA:cardMap(this.redCardsA,CardType.RED),
      redCardsB:cardMap(this.redCardsB,CardType.RED)
    };
    const rawResult:MatchResult = { ...rawResultPartial, events: this.buildStructuredEvents(rawResultPartial as MatchResult) };

    // Finance removed from Đội hình tab – use zeroed placeholder structure
  const revenueTotalWinner=this._revWinner||0;
  const revenueTotalLoser=this._revLoser||0;
  const revenueCardPenalty=this._revCards||0;
  const revenueOther=this._revOther||0;
  const totalRevenue=revenueTotalWinner+revenueTotalLoser+revenueCardPenalty+revenueOther;
  const expensesWater=this._expWater||0;
  const expensesField=this._expField||0;
  const expensesRef=this._expRef||0;
  const expensesOther=this._expOther||0;
  const totalExpenses=expensesWater+expensesField+expensesRef+expensesOther;
  const netProfit=totalRevenue-totalExpenses;
  const expenses:ExpenseBreakdown={ referee:expensesRef, field:expensesField, water:expensesWater, transportation:0, food:0, equipment:0, other:expensesOther, fixed:expensesRef+expensesField, variable:expensesWater+expensesOther };
  const revenue:RevenueBreakdown={ winnerFees:revenueTotalWinner, loserFees:revenueTotalLoser, cardPenalties:revenueCardPenalty, otherRevenue:revenueOther, teamARevenue:0, teamBRevenue:0, penaltyRevenue:revenueCardPenalty };
  const finances:MatchFinances={ revenue, expenses, totalRevenue, totalExpenses, netProfit, revenueMode:'manual' };

    // Placeholder statistics with simple derived metrics
    const teamAStats={ fouls:0, efficiency: rawResult.scoreA>0? rawResult.scoreA:0, discipline:100 };
    const teamBStats={ fouls:0, efficiency: rawResult.scoreB>0? rawResult.scoreB:0, discipline:100 };
    const statistics:MatchStatistics={
      teamAStats,
      teamBStats,
      duration:90,
      competitiveness: rawResult.scoreA===rawResult.scoreB? 80: Math.max(40, 100-Math.abs(rawResult.scoreA-rawResult.scoreB)*10),
      fairPlay:100,
      entertainment: Math.min(100,(rawResult.scoreA+rawResult.scoreB)*15)
    };

    return {
      date:new Date().toISOString().split('T')[0],
      teamA:teamACore,
      teamB:teamBCore,
      result:rawResult,
      finances,
      status:MatchStatus.COMPLETED,
      statistics
    };
  }
  /**
   * Build MatchEvent entries from structured arrays only.
   * Each goal generates a GOAL event and an ASSIST event (if assistId provided).
   * Each card generates YELLOW_CARD or RED_CARD event.
   */
  private buildStructuredEvents(result:MatchResult):MatchEvent[]{
    const events:MatchEvent[]=[];
    let counter=0; const now=Date.now(); const ts=()=> new Date().toISOString();
    const push=(e:Omit<MatchEvent,'id'|'timestamp'>)=> events.push({...e, id:`e_${now}_${counter++}`, timestamp:ts()});
    for(const g of result.goalsA){
      push({ type:EventType.GOAL, description:`Ghi bàn: ${g.playerName}`+(g.minute!==undefined? ` (${g.minute}')`:''), minute:g.minute, playerId:g.playerId, teamId:'A' });
      if(g.assistedBy){ push({ type:EventType.ASSIST, description:`Kiến tạo: ${g.assistedBy}`+(g.minute!==undefined? ` (${g.minute}')`:''), minute:g.minute, playerId: undefined, teamId:'A' }); }
    }
    for(const g of result.goalsB){
      push({ type:EventType.GOAL, description:`Ghi bàn: ${g.playerName}`+(g.minute!==undefined? ` (${g.minute}')`:''), minute:g.minute, playerId:g.playerId, teamId:'B' });
      if(g.assistedBy){ push({ type:EventType.ASSIST, description:`Kiến tạo: ${g.assistedBy}`+(g.minute!==undefined? ` (${g.minute}')`:''), minute:g.minute, playerId: undefined, teamId:'B' }); }
    }
    for(const c of result.yellowCardsA){ push({ type:EventType.YELLOW_CARD, description:`Thẻ vàng: ${c.playerName}`+(c.minute!==undefined? ` (${c.minute}')`:''), minute:c.minute, playerId:c.playerId, teamId:'A' }); }
    for(const c of result.yellowCardsB){ push({ type:EventType.YELLOW_CARD, description:`Thẻ vàng: ${c.playerName}`+(c.minute!==undefined? ` (${c.minute}')`:''), minute:c.minute, playerId:c.playerId, teamId:'B' }); }
    for(const c of result.redCardsA){ push({ type:EventType.RED_CARD, description:`Thẻ đỏ: ${c.playerName}`+(c.minute!==undefined? ` (${c.minute}')`:''), minute:c.minute, playerId:c.playerId, teamId:'A' }); }
    for(const c of result.redCardsB){ push({ type:EventType.RED_CARD, description:`Thẻ đỏ: ${c.playerName}`+(c.minute!==undefined? ` (${c.minute}')`:''), minute:c.minute, playerId:c.playerId, teamId:'B' }); }
    return events;
  }
  private async convertToTeamComposition(players:Player[], color:TeamColor):Promise<TeamComposition>{
    const infos:PlayerInfo[]=[];
    for(const p of players){
      let cp:PlayerInfo|undefined;
      if((p as PlayerWithCoreId).coreId){
        cp=this.corePlayersData.find(c=>c.id===(p as PlayerWithCoreId).coreId);
      }
      if(!cp){
        // Fallback match by full name (case-insensitive, diacritic-insensitive)
        const normalize=(s:string)=> s.normalize('NFD').replace(/\p{Diacritic}/gu,'').toLowerCase();
        const first=normalize(p.firstName);
        const last=normalize(p.lastName||'');
        cp=this.corePlayersData.find(c=> normalize(c.firstName)===first && normalize(c.lastName||'')===last);
      }
      if(cp){
        infos.push(cp);
      } else {
        // Create minimal placeholder PlayerInfo so roster still shows in match record
        infos.push({
          id: (p as PlayerWithCoreId).coreId? (p as PlayerWithCoreId).coreId: p.id.toString(),
          firstName: p.firstName,
          lastName: p.lastName||'',
          fullName: `${p.firstName} ${p.lastName||''}`.trim(),
          position: p.position || 'Chưa xác định',
          dateOfBirth: '',
          avatar: (p as PlayerWithCoreId).avatar || 'assets/images/default-avatar.svg',
          notes: (p as PlayerWithCoreId).note || '',
          stats: { totalMatches:0, winRate:0, averageGoalsPerMatch:0, averageAssistsPerMatch:0 }
        } as PlayerInfo);
      }
    }
    return { name: color===TeamColor.BLUE? 'Đội Xanh':'Đội Cam', players:infos, teamColor:color, formation:'4-4-2' };
  }
  private async addMatchFundTransaction(match:{date:string}){ try{ const total=this.teamA.length+this.teamB.length; const base=total*30000; await this.dataStore.addFundTransaction({ type:'income', amount:base, description:`Thu nhập trận ${match.date}`, category:'match_fee', date:match.date, createdBy:'system'}); } catch(e){ this.logger.warnDev('Fund transaction failed',e); } }

  savePlayers(){ localStorage.setItem('players', JSON.stringify(this.allPlayers)); this.saveMessage='Đã lưu thay đổi'; setTimeout(()=>this.saveMessage='',2000); }
  // eslint-disable-next-line @typescript-eslint/no-unused-vars
  viewPlayer(_p:Player){ /* reserved for future player detail drawer */ }

  /* ===== Event manipulation helpers (simplified forms) ===== */
  addGoal(team:'A'|'B', playerId:number, minute:number, assistId?:number){
    if(!this.canEdit) return; const target=team==='A'?this.goalsA:this.goalsB; target.push({playerId,minute,assistId}); this.updateScoreFromGoals();
  }
  removeGoal(team:'A'|'B', index:number){ if(!this.canEdit) return; const target=team==='A'?this.goalsA:this.goalsB; if(index>-1) target.splice(index,1); this.updateScoreFromGoals(); }
  private updateScoreFromGoals(){ this.scoreA=this.goalsA.length; this.scoreB=this.goalsB.length; }
  private persistTeams(){
    try{
      const payload={ a:this.teamA.map(p=>p.id), b:this.teamB.map(p=>p.id), ts:Date.now() };
      localStorage.setItem('persisted_teams', JSON.stringify(payload));
    }catch{/* ignore */}
  }
  private restorePersistedTeams(){
    try{
      const raw=localStorage.getItem('persisted_teams'); if(!raw) return;
      const data=JSON.parse(raw) as {a:number[]; b:number[]};
      if(!data || !Array.isArray(data.a) || !Array.isArray(data.b)) return;
      // Avoid overwriting if user already shuffled or manually set teams
      if(this.teamA.length||this.teamB.length) return;
      if((!data.a.length)&&(!data.b.length)) return;
      const mapById=new Map(this.getDisplayPlayers().map(p=>[p.id,p]));
      const restoredA=data.a.map(id=>mapById.get(id)).filter(Boolean) as Player[];
      const restoredB=data.b.map(id=>mapById.get(id)).filter(Boolean) as Player[];
      if(restoredA.length || restoredB.length){
        this.teamA=[...restoredA];
        this.teamB=[...restoredB];
        this.triggerTeamChange();
        this.cdr.markForCheck();
      }
    }catch{/* ignore */}
  }
  addCard(type:'yellow'|'red', team:'A'|'B', playerId:number, minute:number){ if(!this.canEdit) return; const map={yellow:{A:this.yellowCardsA,B:this.yellowCardsB}, red:{A:this.redCardsA,B:this.redCardsB}} as const; map[type][team].push({playerId,minute}); }
  removeCard(type:'yellow'|'red', team:'A'|'B', idx:number){ if(!this.canEdit) return; const map={yellow:{A:this.yellowCardsA,B:this.yellowCardsB}, red:{A:this.redCardsA,B:this.redCardsB}} as const; const arr=map[type][team]; if(idx>-1) arr.splice(idx,1); }
  getPlayerName(id:number){ const p=this.allPlayers.find(pl=>pl.id===id); return p? p.firstName: ''; }
  profit(){ const rev=(this._revWinner||0)+(this._revLoser||0)+(this._revCards||0)+(this._revOther||0); const exp=(this._expWater||0)+(this._expField||0)+(this._expRef||0)+(this._expOther||0); return rev-exp; }
  // (handlers overridden below with persistence-enabled versions)
  // Draft free-text events deprecated – methods removed
  // Hook persistence into zone stable updates (simple approach: debounce typing via setTimeout in handlers optional future)
  // Text change handlers removed

  /* ===== Impact stats aggregation ===== */
  computeImpactStats(){
    const stats = new Map<number, { player: Player; goals:number; assists:number; yellow:number; red:number; score:number }>();
    const ensure=(p:Player)=>{ if(!stats.has(p.id)) stats.set(p.id,{player:p, goals:0, assists:0, yellow:0, red:0, score:0}); return stats.get(p.id)!; };
    // Structured goals
    for(const g of [...this.goalsA,...this.goalsB]){ const p=this.allPlayers.find(pl=>pl.id===g.playerId); if(p){ const s=ensure(p); s.goals++; } if(g.assistId){ const a=this.allPlayers.find(pl=>pl.id===g.assistId); if(a){ const sa=ensure(a); sa.assists++; } } }
    // Cards structured
    for(const c of [...this.yellowCardsA,...this.yellowCardsB]){ const p=this.allPlayers.find(pl=>pl.id===c.playerId); if(p){ ensure(p).yellow++; } }
    for(const c of [...this.redCardsA,...this.redCardsB]){ const p=this.allPlayers.find(pl=>pl.id===c.playerId); if(p){ ensure(p).red++; } }
    // Score formula (simple weighting)
    for(const s of stats.values()){ s.score = s.goals*4 + s.assists*3 - s.yellow*0.5 - s.red*3; }
    return Array.from(stats.values()).sort((a,b)=> b.score - a.score);
  }

  /** Keep array reference stable for drag & drop while replacing contents */
  private replaceTeam(team:'A'|'B', players:Player[]){
    const target= team==='A'? this.teamA: this.teamB;
    target.length=0; for(const p of players) target.push(p);
  }

  private recomputeHeadToHead(){
    if(!this.teamA.length || !this.teamB.length){ this.latestHeadToHead=null; return; }
    if(!this.latestCompletedMatches.length){ this.latestHeadToHead=null; return; }
    // Map current numeric player ids back to coreIds (string) if available for stability matching
  const mapToCoreIds=(team:Player[])=> team.map(p=> (p as PlayerWithCoreId).coreId ? (p as PlayerWithCoreId).coreId! : p.id.toString());
    const blueIds = mapToCoreIds(this.teamA);
    const orangeIds = mapToCoreIds(this.teamB);
    try {
      this.latestHeadToHead = this.historyStatsService.buildHeadToHead(this.latestCompletedMatches, blueIds, orangeIds);
    } catch(e){
      this.logger.warnDev('HeadToHead computation failed', e);
      this.latestHeadToHead = null;
    }
  }
}<|MERGE_RESOLUTION|>--- conflicted
+++ resolved
@@ -174,15 +174,7 @@
     this.subscribeToPlayersStream();
     this.subscribeToCompletedMatches();
     this.loadPlayers();
-<<<<<<< HEAD
-    // Removed auto AI analysis subscription (manual trigger only via button)
-    this.teamChange$.pipe(takeUntil(this.destroy$),debounceTime(250)).subscribe(()=>{
-      // Only persist teams; AI analysis now manual
-      this.persistTeams();
-    });
-=======
   // Removed auto AI analysis subscription – manual trigger only via toolbar button
->>>>>>> 9dc2dc34
     // Attempt restore of persisted teams after players load (delayed to ensure players available)
     setTimeout(()=>this.restorePersistedTeams(), 600);
   // Draft free-text event inputs deprecated – no restoration needed
@@ -351,10 +343,6 @@
     this.teamB=[...pool.slice(half)];
     this.triggerTeamChange();
     this.cdr.markForCheck();
-<<<<<<< HEAD
-    // Manual AI analysis only (removed auto-run for viewers)
-=======
->>>>>>> 9dc2dc34
   }
   // Drag-drop handled by lazy TeamDndComponent
   removeFromTeam(player:Player, team:'A'|'B'){ const list=team==='A'?this.teamA:this.teamB; const idx=list.findIndex(p=>p.id===player.id); if(idx>-1){ list.splice(idx,1); this.triggerTeamChange(); this.persistTeams(); }
@@ -402,70 +390,6 @@
     const hash=this.computeTeamHash(this.teamA,this.teamB);
     if(this.lastTeamCompositionHash===hash && this.aiAnalysisResults){ return; }
     this.isAnalyzing=true; this.cdr.markForCheck();
-<<<<<<< HEAD
-    // Ensure headToHead recomputed if teams changed since last calculation
-    this.recomputeHeadToHead();
-    const TIMEOUT_MS = 8000;
-    let completed = false;
-    const sub = this.aiWorker.analyze(this.teamA, this.teamB, this.latestHeadToHead || undefined)
-      .pipe(takeUntil(this.destroy$))
-      .subscribe({
-        next:res => {
-          if(completed) return; completed = true;
-          const calcStrength=(players:Player[])=>{
-            if(!players.length) return 0;
-            const total=players.reduce((sum,p)=> sum + ((typeof p.id==='number'? p.id%10:5)+10),0);
-            return Math.round(total/players.length);
-          };
-          const teamAStr=calcStrength(this.teamA);
-          const teamBStr=calcStrength(this.teamB);
-          const balanceScore=100 - Math.min(100, Math.abs(teamAStr-teamBStr)*5);
-          this.aiAnalysisResults={
-            predictedScore:res.prediction.predictedScore,
-            xanhWinProb:res.prediction.winProbability.xanh,
-            camWinProb:res.prediction.winProbability.cam,
-            keyFactors:res.keyFactors,
-            historicalStats:{
-              xanhWins:res.historicalContext.recentPerformance.xanhWins,
-              camWins:res.historicalContext.recentPerformance.camWins,
-              draws:res.historicalContext.recentPerformance.draws,
-              totalMatches:res.historicalContext.matchesAnalyzed
-            },
-            teamStrengths:{ xanh:teamAStr, cam:teamBStr, balance:balanceScore }
-          };
-          const isFallback = (res as unknown as { mode?: string }).mode === 'fallback';
-          if(isFallback){
-            this.logger.warnDev('AI worker fallback used');
-            this.matchSaveMessage='AI (fallback) hoàn tất';
-            setTimeout(()=>{ this.matchSaveMessage=''; this.cdr.markForCheck(); },3000);
-          }
-          this.lastTeamCompositionHash=hash;
-          this.isAnalyzing=false; this.cdr.markForCheck();
-          sub.unsubscribe();
-        },
-        error:err => {
-          if(completed) return; completed = true;
-          this.logger.warnDev('AI analysis failed', err);
-          this.aiAnalysisResults=null;
-          this.matchSaveMessage='AI lỗi hoặc timeout';
-          setTimeout(()=>{ this.matchSaveMessage=''; this.cdr.markForCheck(); },3000);
-          this.isAnalyzing=false; this.cdr.markForCheck();
-          sub.unsubscribe();
-        }
-      });
-    // Timeout safeguard
-    setTimeout(()=>{
-      if(!completed){
-        completed = true;
-        this.logger.warnDev('AI analysis timeout (outer)');
-        this.aiAnalysisResults=null;
-        this.matchSaveMessage='AI timeout';
-        setTimeout(()=>{ this.matchSaveMessage=''; this.cdr.markForCheck(); },3000);
-        this.isAnalyzing=false; this.cdr.markForCheck();
-        sub.unsubscribe();
-      }
-    }, TIMEOUT_MS);
-=======
     // Use worker-based analysis (with builtin fallback when unsupported)
   // Ensure headToHead recomputed if teams changed since last calculation
   this.recomputeHeadToHead();
@@ -605,7 +529,6 @@
       },
       teamStrengths:{ xanh:teamAStr, cam:teamBStr, balance:balanceScore }
     };
->>>>>>> 9dc2dc34
   }
 
   private computeTeamHash(a:Player[], b:Player[]):string {
