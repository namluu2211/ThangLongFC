
import { Component, OnInit, Input } from '@angular/core';
import { CommonModule } from '@angular/common';
import { FormsModule } from '@angular/forms';
import { dividePlayersByPosition, Player } from './player-utils';


@Component({
  selector: 'app-players',
  standalone: true,
  imports: [CommonModule, FormsModule],
  template: `
<<<<<<< HEAD
    <div class="container mt-4">
      <ng-container *ngIf="mode === 'auto'; else listMode">
        <div class="d-flex justify-content-center mb-4">
          <button class="btn btn-primary" (click)="divideTeams()">Chia đội tự động</button>
        </div>
        <div class="row gy-4">
          <div class="col-md-6">
            <div class="card mb-4 shadow-sm rounded-4 border-0">
              <div class="card-header bg-info text-white rounded-top-4"><h4 class="mb-0 fw-bold">Team A</h4></div>
              <div class="card-body">
                <div class="team-stats mb-3 d-flex align-items-center gap-3 justify-content-center">
                  <span title="Tỷ số" class="d-flex align-items-center"><span class="fw-bold">Tỷ số</span> <input type="text" [(ngModel)]="scoreA" class="form-control form-control-sm ms-1" style="width:80px" /></span>
                  <span title="Ghi Bàn" class="d-flex align-items-center"><span style="font-size:1.5em;">⚽</span> <input type="text" [(ngModel)]="scorerA" class="form-control form-control-sm ms-1" style="width:80px" /></span>
                  <span title="Kiến Tạo" class="d-flex align-items-center"><span style="font-size:1.5em;">🎯</span> <input type="text" [(ngModel)]="assistA" class="form-control form-control-sm ms-1" style="width:80px" /></span>
                  <span title="Thẻ Vàng" class="d-flex align-items-center"><span style="font-size:1.5em;">🟨</span> <input type="text" [(ngModel)]="yellowA" class="form-control form-control-sm ms-1" style="width:60px" /></span>
                  <span title="Thẻ Đỏ" class="d-flex align-items-center"><span style="font-size:1.5em;">🟥</span> <input type="text" [(ngModel)]="redA" class="form-control form-control-sm ms-1" style="width:60px" /></span>
                </div>
                <div *ngFor="let pos of allPositions" class="mb-3">
                  <div class="position-label mb-2">{{pos}}</div>
                  <div class="players-row">
                    <ng-container *ngFor="let p of getPlayersByPosition(teamA, pos)">
                      <div class="player-card position-relative">
                        <img [src]="p.avatar" alt="avatar" class="player-avatar" />
                        <input type="text" [(ngModel)]="p.firstName" class="player-input" />
                        <button type="button" class="delete-btn" (click)="removePlayer(teamA, p)" title="Xóa khỏi trận này">✖</button>
                      </div>
                    </ng-container>
                  </div>
                </div>
              </div>
            </div>
          </div>
          <div class="col-md-6">
            <div class="card mb-4 shadow-sm rounded-4 border-0">
              <div class="card-header bg-warning text-white rounded-top-4"><h4 class="mb-0 fw-bold">Team B</h4></div>
              <div class="card-body">
                <div class="team-stats mb-3 d-flex align-items-center gap-3 justify-content-center">
                  <span title="Tỷ số" class="d-flex align-items-center"><span class="fw-bold">Tỷ số</span> <input type="text" [(ngModel)]="scoreB" class="form-control form-control-sm ms-1" style="width:80px" /></span>
                  <span title="Ghi Bàn" class="d-flex align-items-center"><span style="font-size:1.5em;">⚽</span> <input type="text" [(ngModel)]="scorerB" class="form-control form-control-sm ms-1" style="width:80px" /></span>
                  <span title="Kiến Tạo" class="d-flex align-items-center"><span style="font-size:1.5em;">🎯</span> <input type="text" [(ngModel)]="assistB" class="form-control form-control-sm ms-1" style="width:80px" /></span>
                  <span title="Thẻ Vàng" class="d-flex align-items-center"><span style="font-size:1.5em;">🟨</span> <input type="text" [(ngModel)]="yellowB" class="form-control form-control-sm ms-1" style="width:60px" /></span>
                  <span title="Thẻ Đỏ" class="d-flex align-items-center"><span style="font-size:1.5em;">🟥</span> <input type="text" [(ngModel)]="redB" class="form-control form-control-sm ms-1" style="width:60px" /></span>
                </div>
                <div *ngFor="let pos of allPositions" class="mb-3">
                  <div class="position-label mb-2">{{pos}}</div>
                  <div class="players-row">
                    <ng-container *ngFor="let p of getPlayersByPosition(teamB, pos)">
                      <div class="player-card position-relative">
                        <img [src]="p.avatar" alt="avatar" class="player-avatar" />
                        <input type="text" [(ngModel)]="p.firstName" class="player-input" />
                        <button type="button" class="delete-btn" (click)="removePlayer(teamB, p)" title="Xóa khỏi trận này">✖</button>
                      </div>
                    </ng-container>
                  </div>
                </div>
=======
  <div class="container mt-4">
      <div class="d-flex justify-content-center mb-4">
        <div class="btn-group" role="group">
          <button class="btn btn-primary" (click)="divideTeams()">Chia đội tự động theo vị trí</button>
          <button class="btn btn-success" (click)="randomSubstitution()">Thay người ngẫu nhiên</button>
        </div>
      </div>
  <div class="row gy-4">
        <div class="col-md-6">
          <div class="card mb-4 shadow-sm rounded-4 border-0">
            <div class="card-header bg-info text-white rounded-top-4"><h4 class="mb-0 fw-bold">Team A</h4></div>
            <div class="card-body">
              <div *ngFor="let pos of allPositions" class="mb-3">
                <div class="position-label mb-2">{{pos}}</div>
                <div class="players-row">
                  <ng-container *ngFor="let p of getPlayersByPosition(teamA, pos)">
                    <div class="player-card position-relative">
                      <img [src]="p.avatar" alt="avatar" class="player-avatar" />
                      <input type="text" [(ngModel)]="p.firstName" class="player-input" />
                      <button type="button" class="delete-btn" (click)="removePlayer(teamA, p)" title="Xóa khỏi trận này">✖</button>
                    </div>
                  </ng-container>
                </div>
              </div>
              <div class="mt-3 d-flex align-items-center gap-3 justify-content-center">
                <span title="Tỷ số" class="d-flex align-items-center"><span class="fw-bold">Tỷ số</span> <input type="text" [(ngModel)]="scoreA" class="form-control form-control-sm ms-1" style="width:120px" /></span>
                <span title="Thẻ vàng" class="d-flex align-items-center"><span style="font-size:1.5em;">🟨</span> <input type="text" [(ngModel)]="yellowA" class="form-control form-control-sm ms-1" style="width:60px" /></span>
                <span title="Thẻ đỏ" class="d-flex align-items-center"><span style="font-size:1.5em;">🟥</span> <input type="text" [(ngModel)]="redA" class="form-control form-control-sm ms-1" style="width:60px" /></span>
                <span title="Ghi Bàn" class="d-flex align-items-center"><span style="font-size:1.5em;">⚽</span> <input type="text" [(ngModel)]="scorerA" class="form-control form-control-sm ms-1" style="width:120px" /></span>
                <span title="Kiến Tạo" class="d-flex align-items-center"><span style="font-size:1.5em;">🎯</span> <input type="text" [(ngModel)]="assistA" class="form-control form-control-sm ms-1" style="width:120px" /></span>
>>>>>>> adf1f431
              </div>
            </div>
          </div>
        </div>
<<<<<<< HEAD
      </ng-container>
      <ng-template #listMode>
        <div class="d-flex justify-content-center mb-4">
          <h3 class="fw-bold">Danh sách cầu thủ</h3>
        </div>
        <div class="row justify-content-center">
          <div class="col-12 col-md-10">
            <div class="card p-3">
              <div *ngFor="let pos of allPositions" class="mb-3">
                <div class="fw-bold mb-2" style="font-size:1.1rem;">{{pos}}:</div>
                <div class="players-line">
                  <span *ngFor="let p of getPlayersByPosition(allPlayers, pos); let last = last" style="display:inline-flex;align-items:center;gap:4px;">
                    <img [src]="p.avatar" alt="avatar" class="player-avatar-small clickable" (click)="viewPlayer(p)" style="width:28px;height:28px;border-radius:50%;object-fit:cover;cursor:pointer;vertical-align:middle;" />
                    <span>{{p.firstName}} {{p.lastName}}</span>{{!last ? ', ' : ''}}
                  </span>
                </div>
              </div>
              <div *ngIf="selectedPlayer" class="modal-backdrop" (click)="selectedPlayer=null">
                <div class="modal-content" (click)="$event.stopPropagation()">
                  <div class="modal-header fw-bold">Chi tiết cầu thủ</div>
                  <div class="modal-body">
                    <img [src]="selectedPlayer.avatar" alt="avatar" class="player-avatar mb-2" />
                    <div><b>Tên:</b> {{selectedPlayer.firstName}} {{selectedPlayer.lastName}}</div>
                    <div><b>Vị trí:</b> {{selectedPlayer.position}}</div>
                    <div><b>Tuổi:</b> {{selectedPlayer.age}}</div>
                    <div><b>Chiều cao:</b> {{selectedPlayer.height}} cm</div>
                    <div><b>Cân nặng:</b> {{selectedPlayer.weight}} kg</div>
                  </div>
                  <div class="modal-footer"><button class="btn btn-secondary" (click)="selectedPlayer=null">Đóng</button></div>
                </div>
              </div>
              <div *ngIf="canEdit" class="text-end mt-3">
                <button class="btn btn-success" (click)="savePlayers()">Lưu thay đổi</button>
                <span *ngIf="saveMessage" class="ms-2 text-success small">{{saveMessage}}</span>
=======
        <div class="col-md-6">
          <div class="card mb-4 shadow-sm rounded-4 border-0">
            <div class="card-header bg-warning text-white rounded-top-4"><h4 class="mb-0 fw-bold">Team B</h4></div>
            <div class="card-body">
              <div *ngFor="let pos of allPositions" class="mb-3">
                <div class="position-label mb-2">{{pos}}</div>
                <div class="players-row">
                  <ng-container *ngFor="let p of getPlayersByPosition(teamB, pos)">
                    <div class="player-card position-relative">
                      <img [src]="p.avatar" alt="avatar" class="player-avatar" />
                      <input type="text" [(ngModel)]="p.firstName" class="player-input" />
                      <button type="button" class="delete-btn" (click)="removePlayer(teamB, p)" title="Xóa khỏi trận này">✖</button>
                    </div>
                  </ng-container>
                </div>
              </div>
              <div class="mt-3 d-flex align-items-center gap-3 justify-content-center">
                <span title="Tỷ số" class="d-flex align-items-center"><span class="fw-bold">Tỷ số</span> <input type="text" [(ngModel)]="scoreB" class="form-control form-control-sm ms-1" style="width:120px" /></span>
                <span title="Thẻ vàng" class="d-flex align-items-center"><span style="font-size:1.5em;">🟨</span> <input type="text" [(ngModel)]="yellowB" class="form-control form-control-sm ms-1" style="width:60px" /></span>
                <span title="Thẻ đỏ" class="d-flex align-items-center"><span style="font-size:1.5em;">🟥</span> <input type="text" [(ngModel)]="redB" class="form-control form-control-sm ms-1" style="width:60px" /></span>
                <span title="Ghi Bàn" class="d-flex align-items-center"><span style="font-size:1.5em;">⚽</span> <input type="text" [(ngModel)]="scorerB" class="form-control form-control-sm ms-1" style="width:120px" /></span>
                <span title="Kiến Tạo" class="d-flex align-items-center"><span style="font-size:1.5em;">🎯</span> <input type="text" [(ngModel)]="assistB" class="form-control form-control-sm ms-1" style="width:120px" /></span>
>>>>>>> adf1f431
              </div>
            </div>
          </div>
        </div>
<<<<<<< HEAD
      </ng-template>
  `,
})
export class PlayersComponent implements OnInit {
  // ...existing code...
  viewPlayer(p: any) {
    this.selectedPlayer = p;
  }
  saveMessage = '';
  savePlayers() {
    localStorage.setItem('players.json', JSON.stringify(this.allPlayers));
    this.saveMessage = 'Đã lưu thay đổi!';
    setTimeout(() => this.saveMessage = '', 2000);
  }
  @Input() mode: 'auto' | 'list' = 'auto';
=======
      </div>
    </div>
  `
})
export class PlayersComponent implements OnInit {
  removePlayer(team: any[], player: any) {
    const idx = team.indexOf(player);
    if (idx > -1) team.splice(idx, 1);
  }
>>>>>>> adf1f431
  allPlayers: any[] = [];
  teamA: any[] = [];
  teamB: any[] = [];
  allPositions: string[] = [
    'Thủ môn',
    'Trung vệ',
    'Hậu vệ',
    'Tiền vệ',
    'Tiền đạo'
  ];
  scoreA = '';
  yellowA = '';
  redA = '';
  scorerA = '';
  assistA = '';
  scoreB = '';
  yellowB = '';
  redB = '';
  scorerB = '';
  assistB = '';
  selectedPlayer: any = null;

  ngOnInit() {
    fetch('/assets/players.json').then(r=>r.json()).then(json => {
      json.forEach((p: any) => {
        p.scorer = '';
        p.assist = '';
      });
      this.allPlayers = json;
      this.divideTeams();
    });
  }

  divideTeams() {
    const { teamA, teamB } = dividePlayersByPosition(this.allPlayers);
    this.teamA = teamA;
    this.teamB = teamB;
  }

  removePlayer(team: any[], player: any) {
    const idx = team.indexOf(player);
    if (idx > -1) team.splice(idx, 1);
  }

  getPlayersByPosition(team: any[], pos: string) {
    return team.filter(x => x.position === pos);
  }

  // ...existing code...
}<|MERGE_RESOLUTION|>--- conflicted
+++ resolved
@@ -10,7 +10,6 @@
   standalone: true,
   imports: [CommonModule, FormsModule],
   template: `
-<<<<<<< HEAD
     <div class="container mt-4">
       <ng-container *ngIf="mode === 'auto'; else listMode">
         <div class="d-flex justify-content-center mb-4">
@@ -66,43 +65,10 @@
                     </ng-container>
                   </div>
                 </div>
-=======
-  <div class="container mt-4">
-      <div class="d-flex justify-content-center mb-4">
-        <div class="btn-group" role="group">
-          <button class="btn btn-primary" (click)="divideTeams()">Chia đội tự động theo vị trí</button>
-          <button class="btn btn-success" (click)="randomSubstitution()">Thay người ngẫu nhiên</button>
-        </div>
-      </div>
-  <div class="row gy-4">
-        <div class="col-md-6">
-          <div class="card mb-4 shadow-sm rounded-4 border-0">
-            <div class="card-header bg-info text-white rounded-top-4"><h4 class="mb-0 fw-bold">Team A</h4></div>
-            <div class="card-body">
-              <div *ngFor="let pos of allPositions" class="mb-3">
-                <div class="position-label mb-2">{{pos}}</div>
-                <div class="players-row">
-                  <ng-container *ngFor="let p of getPlayersByPosition(teamA, pos)">
-                    <div class="player-card position-relative">
-                      <img [src]="p.avatar" alt="avatar" class="player-avatar" />
-                      <input type="text" [(ngModel)]="p.firstName" class="player-input" />
-                      <button type="button" class="delete-btn" (click)="removePlayer(teamA, p)" title="Xóa khỏi trận này">✖</button>
-                    </div>
-                  </ng-container>
-                </div>
-              </div>
-              <div class="mt-3 d-flex align-items-center gap-3 justify-content-center">
-                <span title="Tỷ số" class="d-flex align-items-center"><span class="fw-bold">Tỷ số</span> <input type="text" [(ngModel)]="scoreA" class="form-control form-control-sm ms-1" style="width:120px" /></span>
-                <span title="Thẻ vàng" class="d-flex align-items-center"><span style="font-size:1.5em;">🟨</span> <input type="text" [(ngModel)]="yellowA" class="form-control form-control-sm ms-1" style="width:60px" /></span>
-                <span title="Thẻ đỏ" class="d-flex align-items-center"><span style="font-size:1.5em;">🟥</span> <input type="text" [(ngModel)]="redA" class="form-control form-control-sm ms-1" style="width:60px" /></span>
-                <span title="Ghi Bàn" class="d-flex align-items-center"><span style="font-size:1.5em;">⚽</span> <input type="text" [(ngModel)]="scorerA" class="form-control form-control-sm ms-1" style="width:120px" /></span>
-                <span title="Kiến Tạo" class="d-flex align-items-center"><span style="font-size:1.5em;">🎯</span> <input type="text" [(ngModel)]="assistA" class="form-control form-control-sm ms-1" style="width:120px" /></span>
->>>>>>> adf1f431
               </div>
             </div>
           </div>
         </div>
-<<<<<<< HEAD
       </ng-container>
       <ng-template #listMode>
         <div class="d-flex justify-content-center mb-4">
@@ -137,35 +103,10 @@
               <div *ngIf="canEdit" class="text-end mt-3">
                 <button class="btn btn-success" (click)="savePlayers()">Lưu thay đổi</button>
                 <span *ngIf="saveMessage" class="ms-2 text-success small">{{saveMessage}}</span>
-=======
-        <div class="col-md-6">
-          <div class="card mb-4 shadow-sm rounded-4 border-0">
-            <div class="card-header bg-warning text-white rounded-top-4"><h4 class="mb-0 fw-bold">Team B</h4></div>
-            <div class="card-body">
-              <div *ngFor="let pos of allPositions" class="mb-3">
-                <div class="position-label mb-2">{{pos}}</div>
-                <div class="players-row">
-                  <ng-container *ngFor="let p of getPlayersByPosition(teamB, pos)">
-                    <div class="player-card position-relative">
-                      <img [src]="p.avatar" alt="avatar" class="player-avatar" />
-                      <input type="text" [(ngModel)]="p.firstName" class="player-input" />
-                      <button type="button" class="delete-btn" (click)="removePlayer(teamB, p)" title="Xóa khỏi trận này">✖</button>
-                    </div>
-                  </ng-container>
-                </div>
-              </div>
-              <div class="mt-3 d-flex align-items-center gap-3 justify-content-center">
-                <span title="Tỷ số" class="d-flex align-items-center"><span class="fw-bold">Tỷ số</span> <input type="text" [(ngModel)]="scoreB" class="form-control form-control-sm ms-1" style="width:120px" /></span>
-                <span title="Thẻ vàng" class="d-flex align-items-center"><span style="font-size:1.5em;">🟨</span> <input type="text" [(ngModel)]="yellowB" class="form-control form-control-sm ms-1" style="width:60px" /></span>
-                <span title="Thẻ đỏ" class="d-flex align-items-center"><span style="font-size:1.5em;">🟥</span> <input type="text" [(ngModel)]="redB" class="form-control form-control-sm ms-1" style="width:60px" /></span>
-                <span title="Ghi Bàn" class="d-flex align-items-center"><span style="font-size:1.5em;">⚽</span> <input type="text" [(ngModel)]="scorerB" class="form-control form-control-sm ms-1" style="width:120px" /></span>
-                <span title="Kiến Tạo" class="d-flex align-items-center"><span style="font-size:1.5em;">🎯</span> <input type="text" [(ngModel)]="assistB" class="form-control form-control-sm ms-1" style="width:120px" /></span>
->>>>>>> adf1f431
               </div>
             </div>
           </div>
         </div>
-<<<<<<< HEAD
       </ng-template>
   `,
 })
@@ -181,17 +122,6 @@
     setTimeout(() => this.saveMessage = '', 2000);
   }
   @Input() mode: 'auto' | 'list' = 'auto';
-=======
-      </div>
-    </div>
-  `
-})
-export class PlayersComponent implements OnInit {
-  removePlayer(team: any[], player: any) {
-    const idx = team.indexOf(player);
-    if (idx > -1) team.splice(idx, 1);
-  }
->>>>>>> adf1f431
   allPlayers: any[] = [];
   teamA: any[] = [];
   teamB: any[] = [];
@@ -239,6 +169,4 @@
   getPlayersByPosition(team: any[], pos: string) {
     return team.filter(x => x.position === pos);
   }
-
-  // ...existing code...
 }