<!-- Extracted template from players.component.ts (partial) -->
<div class="modern-container">
  <div class="players-orchestrator">
    <div class="analyzing-overlay" *ngIf="isAnalyzing">
      <div style="display:flex; flex-direction:column; align-items:center;">
  <div class="spinner" role="status" aria-label="Đang phân tích đội hình"></div>
        <div class="label">Đang phân tích đội hình...</div>
      </div>
    </div>
    <!-- Removed duplicate header (now provided by parent Tabs) -->

    <section class="players-toolbar" aria-label="Thanh công cụ đội hình">
      <div class="toolbar-left">
        <button class="tl-btn" (click)="toggleUseRegistered()" [attr.aria-pressed]="useRegistered">
          <i class="fas" [class.fa-user-check]="useRegistered" [class.fa-users]="!useRegistered"></i>
          {{ useRegistered ? 'Đăng ký (' + registeredPlayers.length + ')' : 'Tất cả (' + allPlayers.length + ')' }}
        </button>
  <button class="tl-btn" (click)="toggleRegisteredFilter()" [attr.aria-pressed]="filterRegisteredOnly" title="Chỉ hiển thị cầu thủ đã đăng ký">
          <i class="fas" [class.fa-filter]="!filterRegisteredOnly" [class.fa-filter-circle-check]="filterRegisteredOnly"></i>
        </button>
        <button class="tl-btn" (click)="clearRegisteredPlayers()" [disabled]="registeredPlayers.length===0" title="Xóa danh sách đăng ký">
          <i class="fas fa-trash"></i>
        </button>
      </div>
      <div class="toolbar-center">
        <span class="mode-indicator">{{ getPlayerModeStatus() }}</span>
      </div>
      <div class="toolbar-right">
  <!-- Allow viewers to shuffle teams (read-only action) -->
  <button class="tl-btn" (click)="shuffleRegisteredTeams()" [disabled]="(registeredPlayers.length<2 && allPlayers.length<2)" [title]="(registeredPlayers.length<2 && allPlayers.length>=2) ? 'Sử dụng toàn bộ danh sách vì chưa có đăng ký' : ( (registeredPlayers.length<2 && allPlayers.length<2) ? 'Cần ≥2 cầu thủ' : 'Chia đội ngẫu nhiên')"><i class="fas fa-shuffle"></i> Chia đội</button>
  <button class="tl-btn" (click)="clearTeams()" [disabled]="(!teamA.length && !teamB.length)" appDisableUnlessCanEdit title="Xóa đội hình"><i class="fas fa-rotate-left"></i></button>
      <button class="tl-btn" (click)="runAIAnalysis()" [disabled]="!teamA.length || !teamB.length" title="Phân tích đội hình"><i class="fas fa-robot"></i> AI</button>
  <!-- Allow viewers to run AI analysis (read-only) -->
  <button class="tl-btn primary" *appCanEdit (click)="saveMatchInfo()" [disabled]="!teamA.length || !teamB.length" aria-label="Lưu trận đấu" title="Lưu trận đấu"><i class="fas fa-save"></i> Lưu trận đấu</button>
      </div>
    </section>

    <!-- Collapsible Player List -->
    <section class="players-list-wrapper" aria-labelledby="playersListHeading" [class.collapsed]="!showPlayerList">
      <header class="players-list-header">
        <h3 id="playersListHeading" class="players-list-title">
          <i class="fas fa-address-book"></i>
          Danh sách cầu thủ
        </h3>
        <button type="button"
                class="collapse-toggle"
                (click)="togglePlayerListView()"
                [attr.aria-expanded]="showPlayerList"
                [attr.aria-controls]="'playersListContent'"
                [title]="showPlayerList ? 'Thu gọn danh sách' : 'Mở rộng danh sách'">
          <i class="fas" [class.fa-chevron-up]="showPlayerList" [class.fa-chevron-down]="!showPlayerList"></i>
        </button>
      </header>
      <div id="playersListContent" class="players-list-content" [attr.hidden]="!showPlayerList ? '' : null">
        <app-player-list
          [showPlayerList]="showPlayerList"
          [paginatedPlayers]="getPaginatedPlayers()"
          [displayPlayers]="getDisplayPlayers()"
          [pageSize]="pageSize"
          [currentPage]="currentPage"
          [totalPages]="totalPages"
          [registeredPlayers]="registeredPlayers"
          [canEdit]="canEdit"
          (toggleRegistration)="toggleRegistration($event)"
          (previousPage)="previousPage()"
          (nextPage)="nextPage()"
          (savePlayers)="savePlayers()"
          (viewPlayer)="viewPlayer($event)"
          (toggleList)="togglePlayerListView()"
          (reload)="loadPlayers()"
          (deletePlayer)="deletePlayer($event)"
          (editPlayer)="startEditPlayer($event)"
        ></app-player-list>
      </div>
    </section>



    <app-teams-panel
      [teamA]="teamA"
      [teamB]="teamB"
      [scoreA]="scoreA"
      [scoreB]="scoreB"
      [goalsA]="goalsA"
      [goalsB]="goalsB"
      [yellowCardsA]="yellowCardsA"
      [yellowCardsB]="yellowCardsB"
      [redCardsA]="redCardsA"
      [redCardsB]="redCardsB"
      (scoreAChange)="scoreA = $event"
      (scoreBChange)="scoreB = $event"
      (removePlayer)="removeFromTeam($event.player, $event.team)"
      (teamDrop)="onTeamDropped($event)"
    ></app-teams-panel>

    <!-- Match Events Inputs -->
    <section class="match-events" *ngIf="teamA.length || teamB.length">
      <h3 class="events-title"><i class="fas fa-clipboard-list me-2"></i>Sự kiện trận đấu</h3>
  <app-readonly-banner [canEdit]="canEdit"></app-readonly-banner>
      <div class="events-grid">
        <!-- Team A Events -->
        <div class="events-card team-a">
          <h4>Đội Xanh</h4>
          <div class="event-group">
            <h5>Ghi bàn</h5>
            <div class="inline-form">
              <select [(ngModel)]="_gaPlayerA" aria-label="Chọn cầu thủ ghi bàn đội A" appDisableUnlessCanEdit>
                <option [ngValue]="null">Cầu thủ</option>
                <option *ngFor="let p of teamA" [ngValue]="p.id">{{p.firstName}}</option>
              </select>
              <select [(ngModel)]="_gaAssistA" aria-label="Chọn kiến tạo đội A" appDisableUnlessCanEdit>
                <option [ngValue]="null">Kiến tạo</option>
                <option *ngFor="let p of teamA" [ngValue]="p.id">{{p.firstName}}</option>
              </select>
              <input type="number" min="0" max="120" [(ngModel)]="_gaMinuteA" placeholder="Phút" appDisableUnlessCanEdit />
              <button (click)="addGoal('A', _gaPlayerA!, _gaMinuteA || 0, _gaAssistA||undefined); _gaPlayerA=null; _gaAssistA=null; _gaMinuteA=null" [disabled]="!_gaPlayerA" appDisableUnlessCanEdit title="Thêm bàn thắng"><i class="fas fa-plus"></i></button>
            </div>
            <ul class="event-list">
              <li *ngFor="let g of goalsA; let i=index">
                <span class="badge goal">⚽ {{ getPlayerName(g.playerId) }} <small *ngIf="g.minute!==undefined">({{g.minute}}')</small><span *ngIf="g.assistId"> - KT: {{ getPlayerName(g.assistId) }}</span></span>
                <button class="remove" *appCanEdit (click)="removeGoal('A',i)">×</button>
              </li>
            </ul>
          </div>
          <div class="event-group">
            <h5>Thẻ</h5>
            <div class="inline-form">
              <select [(ngModel)]="_ycPlayerA" [disabled]="!canEdit">
                <option [ngValue]="null">Vàng</option>
                <option *ngFor="let p of teamA" [ngValue]="p.id">{{p.firstName}}</option>
              </select>
              <input type="number" min="0" max="120" [(ngModel)]="_ycMinuteA" placeholder="Phút" [disabled]="!canEdit" />
              <button (click)="addCard('yellow','A',_ycPlayerA!, _ycMinuteA||0); _ycPlayerA=null; _ycMinuteA=null" [disabled]="!_ycPlayerA || !canEdit" title="Thêm thẻ vàng"><i class="fas fa-plus"></i></button>
            </div>
            <div class="inline-form">
              <select [(ngModel)]="_rcPlayerA" [disabled]="!canEdit">
                <option [ngValue]="null">Đỏ</option>
                <option *ngFor="let p of teamA" [ngValue]="p.id">{{p.firstName}}</option>
              </select>
              <input type="number" min="0" max="120" [(ngModel)]="_rcMinuteA" placeholder="Phút" [disabled]="!canEdit" />
              <button (click)="addCard('red','A',_rcPlayerA!, _rcMinuteA||0); _rcPlayerA=null; _rcMinuteA=null" [disabled]="!_rcPlayerA || !canEdit" title="Thêm thẻ đỏ"><i class="fas fa-plus"></i></button>
            </div>
            <ul class="event-list">
              <li *ngFor="let c of yellowCardsA; let yi=index">
                <span class="badge yc">🟨 {{ getPlayerName(c.playerId) }} <small *ngIf="c.minute!==undefined">({{c.minute}}')</small></span>
                <button class="remove" *appCanEdit (click)="removeCard('yellow','A',yi)">×</button>
              </li>
              <li *ngFor="let c of redCardsA; let ri=index">
                <span class="badge rc">🟥 {{ getPlayerName(c.playerId) }} <small *ngIf="c.minute!==undefined">({{c.minute}}')</small></span>
                <button class="remove" *appCanEdit (click)="removeCard('red','A',ri)">×</button>
              </li>
            </ul>
          </div>
        </div>
        <!-- Team B Events -->
        <div class="events-card team-b">
          <h4>Đội Cam</h4>
          <div class="event-group">
            <h5>Ghi bàn</h5>
            <div class="inline-form">
              <select [(ngModel)]="_gaPlayerB" [disabled]="!canEdit">
                <option [ngValue]="null">Cầu thủ</option>
                <option *ngFor="let p of teamB" [ngValue]="p.id">{{p.firstName}}</option>
              </select>
              <select [(ngModel)]="_gaAssistB" [disabled]="!canEdit">
                <option [ngValue]="null">Kiến tạo</option>
                <option *ngFor="let p of teamB" [ngValue]="p.id">{{p.firstName}}</option>
              </select>
              <input type="number" min="0" max="120" [(ngModel)]="_gaMinuteB" placeholder="Phút" [disabled]="!canEdit" />
              <button (click)="addGoal('B', _gaPlayerB!, _gaMinuteB || 0, _gaAssistB||undefined); _gaPlayerB=null; _gaAssistB=null; _gaMinuteB=null" [disabled]="!_gaPlayerB || !canEdit" title="Thêm bàn thắng"><i class="fas fa-plus"></i></button>
            </div>
            <ul class="event-list">
              <li *ngFor="let g of goalsB; let i=index">
                <span class="badge goal">⚽ {{ getPlayerName(g.playerId) }} <small *ngIf="g.minute!==undefined">({{g.minute}}')</small><span *ngIf="g.assistId"> - KT: {{ getPlayerName(g.assistId) }}</span></span>
                <button class="remove" *appCanEdit (click)="removeGoal('B',i)">×</button>
              </li>
            </ul>
          </div>
          <div class="event-group">
            <h5>Thẻ</h5>
            <div class="inline-form">
              <select [(ngModel)]="_ycPlayerB" [disabled]="!canEdit">
                <option [ngValue]="null">Vàng</option>
                <option *ngFor="let p of teamB" [ngValue]="p.id">{{p.firstName}}</option>
              </select>
              <input type="number" min="0" max="120" [(ngModel)]="_ycMinuteB" placeholder="Phút" [disabled]="!canEdit" />
              <button (click)="addCard('yellow','B',_ycPlayerB!, _ycMinuteB||0); _ycPlayerB=null; _ycMinuteB=null" [disabled]="!_ycPlayerB || !canEdit" title="Thêm thẻ vàng"><i class="fas fa-plus"></i></button>
            </div>
            <div class="inline-form">
              <select [(ngModel)]="_rcPlayerB" [disabled]="!canEdit">
                <option [ngValue]="null">Đỏ</option>
                <option *ngFor="let p of teamB" [ngValue]="p.id">{{p.firstName}}</option>
              </select>
              <input type="number" min="0" max="120" [(ngModel)]="_rcMinuteB" placeholder="Phút" [disabled]="!canEdit" />
              <button (click)="addCard('red','B',_rcPlayerB!, _rcMinuteB||0); _rcPlayerB=null; _rcMinuteB=null" [disabled]="!_rcPlayerB || !canEdit" title="Thêm thẻ đỏ"><i class="fas fa-plus"></i></button>
            </div>
            <ul class="event-list">
              <li *ngFor="let c of yellowCardsB; let yi=index">
                <span class="badge yc">🟨 {{ getPlayerName(c.playerId) }} <small *ngIf="c.minute!==undefined">({{c.minute}}')</small></span>
                <button class="remove" *appCanEdit (click)="removeCard('yellow','B',yi)">×</button>
              </li>
              <li *ngFor="let c of redCardsB; let ri=index">
                <span class="badge rc">🟥 {{ getPlayerName(c.playerId) }} <small *ngIf="c.minute!==undefined">({{c.minute}}')</small></span>
                <button class="remove" *appCanEdit (click)="removeCard('red','B',ri)">×</button>
              </li>
            </ul>
          </div>
        </div>
      </div>
    </section>

    <!-- Thu/Chi Section -->
  <section class="finance-summary" role="region" aria-labelledby="financeHeading">
    <h3 id="financeHeading" class="finance-title"><i class="fas fa-coins me-2"></i>Thu/Chi trận đấu</h3>
      <div class="finance-grid">
        <div class="finance-card">
          <h4>Thu nhập</h4>
          <div class="fin-row"><label for="revWin"><i class="fas fa-trophy"></i> Phí đội thắng</label><input id="revWin" aria-label="Phí đội thắng" type="number" min="0" [(ngModel)]="_revWinner"/></div>
          <div class="fin-row"><label for="revLose"><i class="fas fa-user-group"></i> Phí đội thua</label><input id="revLose" aria-label="Phí đội thua" type="number" min="0" [(ngModel)]="_revLoser"/></div>
          <div class="fin-row"><label for="revCards"><i class="fas fa-square-minus"></i> Phạt thẻ</label><input id="revCards" aria-label="Phí phạt thẻ" type="number" min="0" [(ngModel)]="_revCards"/></div>
          <div class="fin-row"><label for="revOther"><i class="fas fa-circle-plus"></i> Khác</label><input id="revOther" aria-label="Thu khác" type="number" min="0" [(ngModel)]="_revOther"/></div>
          <div class="fin-total">Tổng thu: {{ (_revWinner||0)+(_revLoser||0)+(_revCards||0)+(_revOther||0) | number }}</div>
        </div>
        <div class="finance-card">
          <h4>Chi phí</h4>
          <div class="fin-row"><label for="expWater"><i class="fas fa-droplet"></i> Nước</label><input id="expWater" aria-label="Chi phí nước" type="number" min="0" [(ngModel)]="_expWater"/></div>
          <div class="fin-row"><label for="expField"><i class="fas fa-futbol"></i> Sân</label><input id="expField" aria-label="Chi phí sân" type="number" min="0" [(ngModel)]="_expField"/></div>
          <div class="fin-row"><label for="expRef"><i class="fas fa-whistle"></i> Trọng tài</label><input id="expRef" aria-label="Chi phí trọng tài" type="number" min="0" [(ngModel)]="_expRef"/></div>
          <div class="fin-row"><label for="expOther"><i class="fas fa-ellipsis"></i> Khác</label><input id="expOther" aria-label="Chi phí khác" type="number" min="0" [(ngModel)]="_expOther"/></div>
          <div class="fin-total">Tổng chi: {{ (_expWater||0)+(_expField||0)+(_expRef||0)+(_expOther||0) | number }}</div>
        </div>
        <div class="finance-card summary">
          <h4>Tổng kết</h4>
          <div class="fin-row flat"><span>Thu nhập:</span><strong>{{ ((_revWinner||0)+(_revLoser||0)+(_revCards||0)+(_revOther||0)) | number }} VND</strong></div>
          <div class="fin-row flat"><span>Chi phí:</span><strong>{{ ((_expWater||0)+(_expField||0)+(_expRef||0)+(_expOther||0)) | number }} VND</strong></div>
          <div class="profit" [class.negative]="profit()<0">Lợi nhuận: {{ profit() | number }} VND</div>
        </div>
      </div>
    </section>

    <!-- Legacy DnD component removed: integrated drag & drop now inside TeamsPanel -->

<<<<<<< HEAD
    <ng-container *ngIf="aiLoaded && teamA.length && teamB.length">
      <ng-container *ngComponentOutlet="aiComponent; inputs: { teamA: teamA, teamB: teamB, ai: aiAnalysisResults, isAnalyzing: isAnalyzing, runAnalysis: runAIAnalysis }"></ng-container>
=======
    <ng-container *ngIf="teamA.length && teamB.length">
      <ng-container *ngIf="aiLoaded">
        <ng-container *ngComponentOutlet="aiComponent; inputs: { teamA: teamA, teamB: teamB, ai: aiAnalysisResults, isAnalyzing: isAnalyzing, runAnalysis: runAIAnalysis }"></ng-container>
      </ng-container>
>>>>>>> 9dc2dc34
    </ng-container>


  </div>
  <div class="save-status-inline" *ngIf="matchSaveMessage">{{ matchSaveMessage }}</div><|MERGE_RESOLUTION|>--- conflicted
+++ resolved
@@ -240,15 +240,10 @@
 
     <!-- Legacy DnD component removed: integrated drag & drop now inside TeamsPanel -->
 
-<<<<<<< HEAD
-    <ng-container *ngIf="aiLoaded && teamA.length && teamB.length">
-      <ng-container *ngComponentOutlet="aiComponent; inputs: { teamA: teamA, teamB: teamB, ai: aiAnalysisResults, isAnalyzing: isAnalyzing, runAnalysis: runAIAnalysis }"></ng-container>
-=======
     <ng-container *ngIf="teamA.length && teamB.length">
       <ng-container *ngIf="aiLoaded">
         <ng-container *ngComponentOutlet="aiComponent; inputs: { teamA: teamA, teamB: teamB, ai: aiAnalysisResults, isAnalyzing: isAnalyzing, runAnalysis: runAIAnalysis }"></ng-container>
       </ng-container>
->>>>>>> 9dc2dc34
     </ng-container>
 
 
