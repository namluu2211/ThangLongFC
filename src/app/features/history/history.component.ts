--- conflicted
+++ resolved
@@ -1022,7 +1022,6 @@
     );
   }
 
-<<<<<<< HEAD
   // Enhanced analytics using StatisticsService
   getFinancialAnalytics(): {
     totalRevenue: number;
@@ -1046,14 +1045,13 @@
       console.warn('Error calculating financial analytics:', error);
       return null;
     }
-=======
+
   getAverageRevenue(): number {
     return this.history.length > 0 ? this.getTotalRevenue() / this.history.length : 0;
   }
 
   getAverageExpense(): number {
     return this.history.length > 0 ? this.getTotalExpenses() / this.history.length : 0;
->>>>>>> 8f442aa5
   }
 
   // Detailed revenue breakdown
