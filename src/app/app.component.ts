--- conflicted
+++ resolved
@@ -1,10 +1,5 @@
 import { Component, OnInit, OnDestroy, ChangeDetectionStrategy, ChangeDetectorRef, inject } from '@angular/core';
-<<<<<<< HEAD
-import { HeaderComponent } from './core/header.component';
-import { RouterOutlet } from '@angular/router';
-=======
 import { RouterOutlet, RouterLink, RouterLinkActive } from '@angular/router';
->>>>>>> 9dc2dc34
 import { CommonModule } from '@angular/common';
 import { FormsModule } from '@angular/forms';
 import { FirebaseService, HistoryEntry } from './services/firebase.service';
@@ -25,16 +20,6 @@
   imports: [
     CommonModule,
     FormsModule,
-<<<<<<< HEAD
-  HeaderComponent,
-  FooterComponent,
-  RouterOutlet,
-  ],
-  template: `
-    <div class="app-header">
-      <app-header (loginChange)="onLoginChange($event)"></app-header>
-    </div>
-=======
     FooterComponent,
     RouterOutlet,
     RouterLink,
@@ -42,7 +27,6 @@
   ],
   template: `
   <!-- Header removed to avoid duplication with navigation tabs -->
->>>>>>> 9dc2dc34
     <div class="container">
       <div class="hline"></div>
       <!-- Navigation header removed (tabs handled elsewhere) -->
